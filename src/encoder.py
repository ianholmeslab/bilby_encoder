--- conflicted
+++ resolved
@@ -6,11 +6,8 @@
 # pylint: disable=fixme, disable=no-member
 
 import argparse
-<<<<<<< HEAD
-=======
 import os
 
->>>>>>> 65f21c32
 import numpy as np
 import pandas as pd
 from sklearn.preprocessing import OneHotEncoder
@@ -54,33 +51,15 @@
     ]
     transition_dict = {transition: i for i, transition in enumerate(transition_states)}
 
-<<<<<<< HEAD
-    def __init__(
-        self,
-        bed_files: list[str],
-        fasta_file: str,
-        bam_files: list[str],
-        output_dir: str = ".",
-    ):
-=======
     def __init__(self, bed_files: list[str], fasta_file: str, bam_files: list[str], output_dir: str = '.'):
->>>>>>> 65f21c32
         self.bed_files = bed_files
         self.fasta_file = fasta_file
         self.bam_files = bam_files
         self.output_dir = output_dir
-<<<<<<< HEAD
 
         self.bed_windows = None
         self.onehot_sequence_matrices = None
         self.transition_matrices = None
-=======
-
-        self.bed_windows = None
-        self.onehot_sequence_matrices = None
-        self.transition_matrices = None
-
->>>>>>> 65f21c32
 
     def extract_bed_windows(self):
         """
@@ -299,8 +278,6 @@
         """
         Save one-hot sequence and transition matrices to files in the output directory.
         """
-<<<<<<< HEAD
-        import os
 
         os.makedirs(self.output_dir, exist_ok=True)
 
@@ -426,72 +403,5 @@
             print(f"\nOne-Hot Sequence Matrix {i}:\n{matrices[0]}\n")
             print(f"\nTransition Matrix {i}:\n{matrices[1]}\n")
 
-=======
-        
-        os.makedirs(self.output_dir, exist_ok=True)
-        
-        for i, (seq_matrix, trans_matrix) in enumerate(zip(self.onehot_sequence_matrices, self.transition_matrices)):
-            # Save one-hot sequence matrix
-            seq_filename = os.path.join(self.output_dir, f'onehot_sequence_matrix_{i}.npy')
-            np.save(seq_filename, seq_matrix)
-            
-            # Save transition matrix
-            trans_filename = os.path.join(self.output_dir, f'transition_matrix_{i}.npy')
-            np.save(trans_filename, trans_matrix)
-            
-            print(f"Saved matrices for window {i}:")
-            print(f"  Sequence matrix: {seq_filename}")
-            print(f"  Transition matrix: {trans_filename}")
-
-def main():
-    """Parse command-line arguments and run encoding process."""
-    parser = argparse.ArgumentParser(description='One-hot encode genomic sequences and RNA-seq reads.')
-    
-    parser.add_argument('-b', '--bed', 
-                        nargs='+', 
-                        required=True, 
-                        help='Path to one or more BED files')
-    
-    parser.add_argument('-f', '--fasta', 
-                        required=True, 
-                        help='Path to FASTA file containing genomic sequences')
-    
-    parser.add_argument('-a', '--bam', 
-                        nargs='+', 
-                        required=True, 
-                        help='Path to one or more BAM files')
-    
-    parser.add_argument('-o', '--output', 
-                        default='.', 
-                        help='Output directory for saving matrices (default: current directory)')
-    
-    parser.add_argument('-p', '--print', 
-                        action='store_true', 
-                        help='Print matrices to console in addition to saving')
-    
-    # Parse arguments
-    args = parser.parse_args()
-    
-    # Create Encoder instance
-    encoder = Encoder(
-        bed_files=args.bed, 
-        fasta_file=args.fasta, 
-        bam_files=args.bam,
-        output_dir=args.output
-    )
-    
-    # Run encoding process
-    encoder.encode()
-    
-    # Save matrices
-    encoder.save_matrices()
-    
-    # Optionally print matrices to console
-    if args.print:
-        for i, matrices in enumerate(zip(encoder.onehot_sequence_matrices, encoder.transition_matrices)):
-            print(f'\nOne-Hot Sequence Matrix {i}:\n{matrices[0]}\n')
-            print(f'\nTransition Matrix {i}:\n{matrices[1]}\n')
->>>>>>> 65f21c32
-
 if __name__ == "__main__":
     main()